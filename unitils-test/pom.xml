--- conflicted
+++ resolved
@@ -14,11 +14,7 @@
     <parent>
         <groupId>org.unitils</groupId>
         <artifactId>unitils</artifactId>
-<<<<<<< HEAD
-        <version>3.4.4-silvermedia-SNAPSHOT</version>
-=======
-        <version>3.4.7-SNAPSHOT</version>
->>>>>>> dd763126
+        <version>3.4.7-silvermedia-SNAPSHOT</version>
         <relativePath>../pom.xml</relativePath>
     </parent>
     <artifactId>unitils-test</artifactId>
